'''
    This is a simple implementation of the two-agent Gridworld Cliff
    reinforcement learning task.

    Adapted from Example 6.6 at:
    https://webdocs.cs.ualberta.ca/~sutton/book/ebook/node65.html

    The board is a 4x12 matrix, with (using Numpy matrix indexing):
        [0, 0] as the start at top-left
        [0, 11] as the goal at top-right
        [0, 1..10] as the cliff at top-center

    There are two agents that control one player, the first controlling the
    y-movement and the second controlling the x-movement. Each time step incurs
    -1 reward, and stepping into the cliff incurs -100 reward and a reset to
    the start. An episode terminates when the player reaches the goal.

    Note: the action space is {up, stay, down} x {left, stay, right},
    vectorized as {-1, 0, 1} x {-1, 0, 1}, including diagonal movements.
'''

import numpy as np

<<<<<<< HEAD
grid_rows, grid_cols = 2, 2 # It was taking ages
state_space = [np.array((i, j)) for i in range(grid_rows) for j in range(grid_cols)]
=======
grid_y, grid_x = 4, 4 # It was taking ages
state_space = [np.array((i, j)) for i in range(grid_y) for j in range(grid_x)]
>>>>>>> 2ecbdf9a
action_space = [np.array((i, j)) for i in (-1, 0, 1) for j in (-1, 0, 1)]

start, goal = np.array((0, 0)), np.array((0, grid_x-1))
cliff_states = [np.array((0, x)) for x in range(1, grid_x-1)]

def P(s, s_next, a):
    '''The transition probabilities. Returns:
       P[s_{t+1} = s_next | s_t = s, a_t = a]'''
    # Check if the action moves us into the cliff, which always resets the
    # player to start
    if included(s + a, cliff_states):
        return 1 if np.array_equal(s_next, start) else 0

    # Check if the action moves us off the grid, which always results in stay
    if not included(s + a, state_space):
        return 1 if np.array_equal(s_next, s) else 0

    # Check that the action actually gets us to s_next
    if not np.array_equal(s + a, s_next):
        return 0

    # This must've been a valid transition
    return 1

def R(s, a):
    '''The reward function. Returns:
       E[R_{t+1} | s_t = s, a_t = a]'''
    # Check if the action moves us into the cliff, which gives -100 reward
    if included(s + a, cliff_states):
        return -100

    # Otherwise, return a default -1 reward per time step
    return -1

def perform_action(s, a):
    '''Performs action a in state s. Returns:
       (s_next, reward)'''
    # Do some input validation
    assert included(s, state_space)
    assert included(a, action_space)

    # Sample the next state based on the transition probabilities from P
    transition_probs = [P(s, s_next, a) for s_next in state_space]
    index = np.random.choice(range(len(transition_probs)), p=transition_probs)
    s_next = state_space[index]

    # Calculate the reward we recieved
    reward = R(s, a)

    return (s_next, reward)

def included(a, L):
    '''Returns if the np.array a is in a list of np.array's L.'''
    return any((l == a).all() for l in L)<|MERGE_RESOLUTION|>--- conflicted
+++ resolved
@@ -21,13 +21,8 @@
 
 import numpy as np
 
-<<<<<<< HEAD
-grid_rows, grid_cols = 2, 2 # It was taking ages
-state_space = [np.array((i, j)) for i in range(grid_rows) for j in range(grid_cols)]
-=======
 grid_y, grid_x = 4, 4 # It was taking ages
 state_space = [np.array((i, j)) for i in range(grid_y) for j in range(grid_x)]
->>>>>>> 2ecbdf9a
 action_space = [np.array((i, j)) for i in (-1, 0, 1) for j in (-1, 0, 1)]
 
 start, goal = np.array((0, 0)), np.array((0, grid_x-1))
