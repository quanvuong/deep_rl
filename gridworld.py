'''
    This is a simple implementation of the two-agent Gridworld Cliff
    reinforcement learning task.

    Adapted from Example 6.6 at:
    https://webdocs.cs.ualberta.ca/~sutton/book/ebook/node65.html

    The board is a 4x12 matrix, with (using Numpy matrix indexing):
        [0, 0] as the start at top-left
        [0, 11] as the goal at top-right
        [0, 1..10] as the cliff at top-center

    There are two agents that control one player, the first controlling the
    y-movement and the second controlling the x-movement. Each time step incurs
    -1 reward, and stepping into the cliff incurs -100 reward and a reset to
    the start. An episode terminates when the player reaches the goal.

    Note: the action space is {up, stay, down} x {left, stay, right},
    vectorized as {-1, 0, 1} x {-1, 0, 1}, including diagonal movements.
'''

import numpy as np

<<<<<<< HEAD
grid_y, grid_x = 4, 12
state_space = [np.array((y, x)) for y in range(grid_y) for x in range(grid_x)]
action_space = [np.array((y, x)) for y in (-1, 0, 1) for x in (-1, 0, 1)]
=======
grid_rows, grid_cols = 4, 4 # It was taking ages
state_space = [np.array((i, j)) for i in range(grid_rows) for j in range(grid_cols)]
action_space = [np.array((i, j)) for i in (-1, 0, 1) for j in (-1, 0, 1)]
>>>>>>> 772f4c99

start, goal = np.array((0, 0)), np.array((0, grid_x-1))
cliff_states = [np.array((0, x)) for x in range(1, grid_x-1)]

def P(s, s_next, a):
    '''The transition probabilities. Returns:
       P[s_{t+1} = s_next | s_t = s, a_t = a]'''
    # Check if the action moves us into the cliff, which always resets the
    # player to start
    if included(s + a, cliff_states):
        return 1 if np.array_equal(s_next, start) else 0

    # Check if the action moves us off the grid, which always results in stay
    if not included(s + a, state_space):
        return 1 if np.array_equal(s_next, s) else 0

    # Check that the action actually gets us to s_next
    if not np.array_equal(s + a, s_next):
        return 0

    # This must've been a valid transition
    return 1

def R(s, a):
    '''The reward function. Returns:
       E[R_{t+1} | s_t = s, a_t = a]'''
    # Check if the action moves us into the cliff, which gives -100 reward
    if included(s + a, cliff_states):
        return -100

    # Otherwise, return a default -1 reward per time step
    return -1

def perform_action(s, a):
    '''Performs action a in state s. Returns:
       (s_next, reward)'''
    # Do some input validation
    assert included(s, state_space)
    assert included(a, action_space)

    # Sample the next state based on the transition probabilities from P
    transition_probs = [P(s, s_next, a) for s_next in state_space]
    index = np.random.choice(range(len(transition_probs)), p=transition_probs)
    s_next = state_space[index]

    # Calculate the reward we recieved
    reward = R(s, a)

    return (s_next, reward)

def included(a, L):
    '''Returns if the np.array a is in a list of np.array's L.'''
    return any((l == a).all() for l in L)<|MERGE_RESOLUTION|>--- conflicted
+++ resolved
@@ -21,15 +21,9 @@
 
 import numpy as np
 
-<<<<<<< HEAD
-grid_y, grid_x = 4, 12
-state_space = [np.array((y, x)) for y in range(grid_y) for x in range(grid_x)]
-action_space = [np.array((y, x)) for y in (-1, 0, 1) for x in (-1, 0, 1)]
-=======
-grid_rows, grid_cols = 4, 4 # It was taking ages
-state_space = [np.array((i, j)) for i in range(grid_rows) for j in range(grid_cols)]
+grid_y, grid_x = 4, 4 # It was taking ages
+state_space = [np.array((i, j)) for i in range(grid_y) for j in range(grid_x)]
 action_space = [np.array((i, j)) for i in (-1, 0, 1) for j in (-1, 0, 1)]
->>>>>>> 772f4c99
 
 start, goal = np.array((0, 0)), np.array((0, grid_x-1))
 cliff_states = [np.array((0, x)) for x in range(1, grid_x-1)]
